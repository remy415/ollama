--- conflicted
+++ resolved
@@ -23,13 +23,8 @@
 )
 
 type handles struct {
-<<<<<<< HEAD
 	nvml   *C.nvml_handle_t
-	rocm   *C.rocm_handle_t
 	cudart *C.cudart_handle_t
-=======
-	cuda *C.cuda_handle_t
->>>>>>> 0e4669b0
 }
 
 var gpuMutex sync.Mutex
@@ -59,7 +54,6 @@
 	"c:\\Windows\\System32\\nvml.dll",
 }
 
-<<<<<<< HEAD
 var CudartLinuxGlobs = []string{
 	"/usr/local/cuda/lib64/libcudart.so*",
 	"/usr/lib/x86_64-linux-gnu/nvidia/current/libcudart.so*",
@@ -75,31 +69,18 @@
 	"/usr/local/lib*/libcudart.so*",
 }
 
-var RocmLinuxGlobs = []string{
-	"/opt/rocm*/lib*/librocm_smi64.so*",
-}
-
-var RocmWindowsGlobs = []string{
-	"c:\\Windows\\System32\\rocm_smi64.dll",
-}
-
 // Jetson devices have JETSON_JETPACK="x.y.z" factory set to the Jetpack version installed.
 // Included to drive logic for reducing Ollama-allocated overhead on L4T/Jetson devices.
 var CudaTegra string = os.Getenv("JETSON_JETPACK")
 
-=======
->>>>>>> 0e4669b0
 // Note: gpuMutex must already be held
 func initGPUHandles() {
 
 	// TODO - if the ollama build is CPU only, don't do these checks as they're irrelevant and confusing
 
-<<<<<<< HEAD
-	gpuHandles = &handles{nil, nil, nil}
+	gpuHandles = &handles{nil, nil}
 	var nvmlMgmtName string
 	var nvmlMgmtPatterns []string
-	var rocmMgmtName string
-	var rocmMgmtPatterns []string
 	var cudartMgmtName string
 	var cudartMgmtPatterns []string
 	switch runtime.GOOS {
@@ -107,9 +88,6 @@
 		nvmlMgmtName = "nvml.dll"
 		nvmlMgmtPatterns = make([]string, len(NvmlWindowsGlobs))
 		copy(nvmlMgmtPatterns, NvmlWindowsGlobs)
-		rocmMgmtName = "rocm_smi64.dll"
-		rocmMgmtPatterns = make([]string, len(RocmWindowsGlobs))
-		copy(rocmMgmtPatterns, RocmWindowsGlobs)
 	case "linux":
 		nvmlMgmtName = "libnvidia-ml.so"
 		nvmlMgmtPatterns = make([]string, len(NvmlLinuxGlobs))
@@ -117,23 +95,6 @@
 		cudartMgmtName = "libcudart.so"
 		cudartMgmtPatterns = make([]string, len(CudartLinuxGlobs))
 		copy(cudartMgmtPatterns, CudartLinuxGlobs)
-		rocmMgmtName = "librocm_smi64.so"
-		rocmMgmtPatterns = make([]string, len(RocmLinuxGlobs))
-		copy(rocmMgmtPatterns, RocmLinuxGlobs)
-=======
-	gpuHandles = &handles{nil}
-	var cudaMgmtName string
-	var cudaMgmtPatterns []string
-	switch runtime.GOOS {
-	case "windows":
-		cudaMgmtName = "nvml.dll"
-		cudaMgmtPatterns = make([]string, len(CudaWindowsGlobs))
-		copy(cudaMgmtPatterns, CudaWindowsGlobs)
-	case "linux":
-		cudaMgmtName = "libnvidia-ml.so"
-		cudaMgmtPatterns = make([]string, len(CudaLinuxGlobs))
-		copy(cudaMgmtPatterns, CudaLinuxGlobs)
->>>>>>> 0e4669b0
 	default:
 		return
 	}
@@ -158,6 +119,7 @@
 			return
 		}
 	}
+
 }
 
 func GetGPUInfo() GpuInfo {
@@ -269,12 +231,12 @@
 		if overhead < gpus*1024*1024*1024 {
 			overhead = gpus * 1024 * 1024 * 1024
 		}
-		// Assigning full reported free memory for Tegras due to OS controlled caching. Need to find a better way
-		avail := int64(gpuInfo.FreeMemory)
-		if CudaTegra == "" {
+		// Assigning full reported free memory for Tegras due to OS controlled caching.
+		if CudaTegra != "" {
 			// Setting overhead for non-Tegra devices
-			avail -= int64(overhead)
-		}
+			overhead = 0
+		}
+		avail := int64(gpuInfo.FreeMemory - overhead)
 		slog.Debug(fmt.Sprintf("%s detected %d devices with %dM available memory", gpuInfo.Library, gpuInfo.DeviceCount, avail/1024/1024))
 		return avail, nil
 	}
