#ifndef __APPLE__  // TODO - maybe consider nvidia support on intel macs?

#include <string.h>

#include "gpu_info_nvml.h"

<<<<<<< HEAD
void cuda_init(char *cuda_lib_path, cuda_init_resp_t *resp) {
=======
void nvml_init(char *nvml_lib_path, nvml_init_resp_t *resp) {
>>>>>>> 192b4e74
  nvmlReturn_t ret;
  resp->err = NULL;
  const int buflen = 256;
  char buf[buflen + 1];
  int i;

  struct lookup {
    char *s;
    void **p;
  } l[] = {
      {"nvmlInit_v2", (void *)&resp->ch.nvmlInit_v2},
      {"nvmlShutdown", (void *)&resp->ch.nvmlShutdown},
      {"nvmlDeviceGetHandleByIndex", (void *)&resp->ch.nvmlDeviceGetHandleByIndex},
      {"nvmlDeviceGetMemoryInfo", (void *)&resp->ch.nvmlDeviceGetMemoryInfo},
      {"nvmlDeviceGetCount_v2", (void *)&resp->ch.nvmlDeviceGetCount_v2},
      {"nvmlDeviceGetCudaComputeCapability", (void *)&resp->ch.nvmlDeviceGetCudaComputeCapability},
      {"nvmlSystemGetDriverVersion", (void *)&resp->ch.nvmlSystemGetDriverVersion},
      {"nvmlDeviceGetName", (void *)&resp->ch.nvmlDeviceGetName},
      {"nvmlDeviceGetSerial", (void *)&resp->ch.nvmlDeviceGetSerial},
      {"nvmlDeviceGetVbiosVersion", (void *)&resp->ch.nvmlDeviceGetVbiosVersion},
      {"nvmlDeviceGetBoardPartNumber", (void *)&resp->ch.nvmlDeviceGetBoardPartNumber},
      {"nvmlDeviceGetBrand", (void *)&resp->ch.nvmlDeviceGetBrand},
      {NULL, NULL},
  };

  resp->ch.handle = LOAD_LIBRARY(cuda_lib_path, RTLD_LAZY);
  if (!resp->ch.handle) {
    char *msg = LOAD_ERR();
    LOG(resp->ch.verbose, "library %s load err: %s\n", cuda_lib_path, msg);
    snprintf(buf, buflen,
             "Unable to load %s library to query for Nvidia GPUs: %s",
             cuda_lib_path, msg);
    free(msg);
    resp->err = strdup(buf);
    return;
  }

  // TODO once we've squashed the remaining corner cases remove this log
  LOG(resp->ch.verbose, "wiring nvidia management library functions in %s\n", cuda_lib_path);
  
  for (i = 0; l[i].s != NULL; i++) {
    // TODO once we've squashed the remaining corner cases remove this log
    LOG(resp->ch.verbose, "dlsym: %s\n", l[i].s);

    *l[i].p = LOAD_SYMBOL(resp->ch.handle, l[i].s);
    if (!l[i].p) {
      resp->ch.handle = NULL;
      char *msg = LOAD_ERR();
      LOG(resp->ch.verbose, "dlerr: %s\n", msg);
      UNLOAD_LIBRARY(resp->ch.handle);
      snprintf(buf, buflen, "symbol lookup for %s failed: %s", l[i].s,
               msg);
      free(msg);
      resp->err = strdup(buf);
      return;
    }
  }

  ret = (*resp->ch.nvmlInit_v2)();
  if (ret != NVML_SUCCESS) {
    LOG(resp->ch.verbose, "nvmlInit_v2 err: %d\n", ret);
    UNLOAD_LIBRARY(resp->ch.handle);
    resp->ch.handle = NULL;
    snprintf(buf, buflen, "nvml vram init failure: %d", ret);
    resp->err = strdup(buf);
    return;
  }

  // Report driver version if we're in verbose mode, ignore errors
  ret = (*resp->ch.nvmlSystemGetDriverVersion)(buf, buflen);
  if (ret != NVML_SUCCESS) {
    LOG(resp->ch.verbose, "nvmlSystemGetDriverVersion failed: %d\n", ret);
  } else {
    LOG(resp->ch.verbose, "CUDA driver version: %s\n", buf);
  }
}

void cuda_check_vram(cuda_handle_t h, mem_info_t *resp) {
  resp->err = NULL;
  nvmlDevice_t device;
  nvmlMemory_t memInfo = {0};
  nvmlReturn_t ret;
  const int buflen = 256;
  char buf[buflen + 1];
  int i;

  if (h.handle == NULL) {
    resp->err = strdup("nvml handle sn't initialized");
    return;
  }

  ret = (*h.nvmlDeviceGetCount_v2)(&resp->count);
  if (ret != NVML_SUCCESS) {
    snprintf(buf, buflen, "unable to get device count: %d", ret);
    resp->err = strdup(buf);
    return;
  }

  resp->total = 0;
  resp->free = 0;
  for (i = 0; i < resp->count; i++) {
    ret = (*h.nvmlDeviceGetHandleByIndex)(i, &device);
    if (ret != NVML_SUCCESS) {
      snprintf(buf, buflen, "unable to get device handle %d: %d", i, ret);
      resp->err = strdup(buf);
      return;
    }

    ret = (*h.nvmlDeviceGetMemoryInfo)(device, &memInfo);
    if (ret != NVML_SUCCESS) {
      snprintf(buf, buflen, "device memory info lookup failure %d: %d", i, ret);
      resp->err = strdup(buf);
      return;
    }
    if (h.verbose) {
      nvmlBrandType_t brand = 0;
      // When in verbose mode, report more information about
      // the card we discover, but don't fail on error
      ret = (*h.nvmlDeviceGetName)(device, buf, buflen);
      if (ret != RSMI_STATUS_SUCCESS) {
        LOG(h.verbose, "nvmlDeviceGetName failed: %d\n", ret);
      } else {
        LOG(h.verbose, "[%d] CUDA device name: %s\n", i, buf);
      }
      ret = (*h.nvmlDeviceGetBoardPartNumber)(device, buf, buflen);
      if (ret != RSMI_STATUS_SUCCESS) {
        LOG(h.verbose, "nvmlDeviceGetBoardPartNumber failed: %d\n", ret);
      } else {
        LOG(h.verbose, "[%d] CUDA part number: %s\n", i, buf);
      }
      ret = (*h.nvmlDeviceGetSerial)(device, buf, buflen);
      if (ret != RSMI_STATUS_SUCCESS) {
        LOG(h.verbose, "nvmlDeviceGetSerial failed: %d\n", ret);
      } else {
        LOG(h.verbose, "[%d] CUDA S/N: %s\n", i, buf);
      }
      ret = (*h.nvmlDeviceGetVbiosVersion)(device, buf, buflen);
      if (ret != RSMI_STATUS_SUCCESS) {
        LOG(h.verbose, "nvmlDeviceGetVbiosVersion failed: %d\n", ret);
      } else {
        LOG(h.verbose, "[%d] CUDA vbios version: %s\n", i, buf);
      }
      ret = (*h.nvmlDeviceGetBrand)(device, &brand);
      if (ret != RSMI_STATUS_SUCCESS) {
        LOG(h.verbose, "nvmlDeviceGetBrand failed: %d\n", ret);
      } else {
        LOG(h.verbose, "[%d] CUDA brand: %d\n", i, brand);
      }
    }

    LOG(h.verbose, "[%d] CUDA totalMem %ld\n", i, memInfo.total);
    LOG(h.verbose, "[%d] CUDA usedMem %ld\n", i, memInfo.free);

    resp->total += memInfo.total;
    resp->free += memInfo.free;
  }
}

void cuda_compute_capability(cuda_handle_t h, cuda_compute_capability_t *resp) {
  resp->err = NULL;
  resp->major = 0;
  resp->minor = 0;
  nvmlDevice_t device;
  int major = 0;
  int minor = 0;
  nvmlReturn_t ret;
  const int buflen = 256;
  char buf[buflen + 1];
  int i;

  if (h.handle == NULL) {
    resp->err = strdup("nvml handle not initialized");
    return;
  }

  unsigned int devices;
  ret = (*h.nvmlDeviceGetCount_v2)(&devices);
  if (ret != NVML_SUCCESS) {
    snprintf(buf, buflen, "unable to get device count: %d", ret);
    resp->err = strdup(buf);
    return;
  }

  for (i = 0; i < devices; i++) {
    ret = (*h.nvmlDeviceGetHandleByIndex)(i, &device);
    if (ret != NVML_SUCCESS) {
      snprintf(buf, buflen, "unable to get device handle %d: %d", i, ret);
      resp->err = strdup(buf);
      return;
    }

    ret = (*h.nvmlDeviceGetCudaComputeCapability)(device, &major, &minor);
    if (ret != NVML_SUCCESS) {
      snprintf(buf, buflen, "device compute capability lookup failure %d: %d", i, ret);
      resp->err = strdup(buf);
      return;
    }
    // Report the lowest major.minor we detect as that limits our compatibility
    if (resp->major == 0 || resp->major > major ) {
      resp->major = major;
      resp->minor = minor;
    } else if ( resp->major == major && resp->minor > minor ) {
      resp->minor = minor;
    }
  }
}
#endif  // __APPLE__<|MERGE_RESOLUTION|>--- conflicted
+++ resolved
@@ -4,11 +4,7 @@
 
 #include "gpu_info_nvml.h"
 
-<<<<<<< HEAD
-void cuda_init(char *cuda_lib_path, cuda_init_resp_t *resp) {
-=======
 void nvml_init(char *nvml_lib_path, nvml_init_resp_t *resp) {
->>>>>>> 192b4e74
   nvmlReturn_t ret;
   resp->err = NULL;
   const int buflen = 256;
