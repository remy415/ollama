#ifndef __APPLE__
#ifndef __GPU_INFO_H__
#define __GPU_INFO_H__
#include <stdint.h>
#include <stdio.h>
#include <stdlib.h>

#ifndef _WIN32
#include <dlfcn.h>
#define LOAD_LIBRARY(lib, flags) dlopen(lib, flags)
#define LOAD_SYMBOL(handle, sym) dlsym(handle, sym)
#define LOAD_ERR() strdup(dlerror())
#define UNLOAD_LIBRARY(handle) dlclose(handle)
#else
#include <windows.h>
#define LOAD_LIBRARY(lib, flags) LoadLibrary(lib)
#define LOAD_SYMBOL(handle, sym) GetProcAddress(handle, sym)
#define UNLOAD_LIBRARY(handle) FreeLibrary(handle)
#define LOAD_ERR() ({\
  LPSTR messageBuffer = NULL; \
  size_t size = FormatMessageA(FORMAT_MESSAGE_ALLOCATE_BUFFER | FORMAT_MESSAGE_FROM_SYSTEM | FORMAT_MESSAGE_IGNORE_INSERTS, \
                                 NULL, GetLastError(), MAKELANGID(LANG_NEUTRAL, SUBLANG_DEFAULT), (LPSTR)&messageBuffer, 0, NULL); \
  char *resp = strdup(messageBuffer); \
  LocalFree(messageBuffer); \
  resp; \
})

#endif

#define LOG(verbose, ...) \
  do { \
    if (verbose) { \
      fprintf(stderr, __VA_ARGS__); \
    } \
  } while (0)

#ifdef __cplusplus
extern "C" {
#endif

typedef struct mem_info {
  uint64_t total;
  uint64_t free;
  unsigned int count;
  int igpu_index; // If >= 0, we detected an integrated GPU to ignore
  char *err;  // If non-nill, caller responsible for freeing
} mem_info_t;

void cpu_check_ram(mem_info_t *resp);

#ifdef __cplusplus
}
#endif

<<<<<<< HEAD
#include "gpu_info_nvml.h"
#include "gpu_info_cudart.h"
#include "gpu_info_rocm.h"
=======
#include "gpu_info_cuda.h"
>>>>>>> 0e4669b0

#endif  // __GPU_INFO_H__
#endif  // __APPLE__<|MERGE_RESOLUTION|>--- conflicted
+++ resolved
@@ -52,13 +52,8 @@
 }
 #endif
 
-<<<<<<< HEAD
 #include "gpu_info_nvml.h"
 #include "gpu_info_cudart.h"
-#include "gpu_info_rocm.h"
-=======
-#include "gpu_info_cuda.h"
->>>>>>> 0e4669b0
 
 #endif  // __GPU_INFO_H__
 #endif  // __APPLE__