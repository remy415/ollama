--- conflicted
+++ resolved
@@ -39,44 +39,8 @@
     *)
         ;;
     esac
-<<<<<<< HEAD
-    if [ -f /etc/nv_tegra_release ] ; then
-        TEGRA_DEVICE=1
-        echo "Tegra device detected: ${JETSON_MODEL}, L4T Version ${JETSON_L4T}, Jetpack Version ${JETSON_JETPACK}"
-    fi
-    if [ -z "${CMAKE_CUDA_ARCHITECTURES}" ] ; then
-        if [ -n ${TEGRA_DEVICE} ]; then
-            echo "CMAKE_CUDA_ARCHITECTURES unset, values are needed for Tegra devices. Using default values defined at https://github.com/dusty-nv/jetson-containers/blob/master/jetson_containers/l4t_version.py"
-        fi
-        # Tegra devices will fail generate unless architectures are set:
-        # Nano/TX1 = 5.3, TX2 = 6.2, Xavier = 7.2, Orin = 8.7
-        # L4T_VERSION.major >= 36:    # JetPack 6
-        #     CUDA_ARCHITECTURES = [87]
-        # L4T_VERSION.major >= 34:  # JetPack 5
-        #     CUDA_ARCHITECTURES = [72, 87]
-        # L4T_VERSION.major == 32:  # JetPack 4
-        #     CUDA_ARCHITECTURES = [53, 62, 72]
-        case $(echo "${JETSON_JETPACK}" | cut -d"." -f1) in
-        "6")
-            echo "Jetpack 6 detected. Setting CMAKE_CUDA_ARCHITECTURES='87'"
-            CMAKE_CUDA_ARCHITECTURES="87"
-            ;;
-        "5")
-            echo "Jetpack 5 detected. Setting CMAKE_CUDA_ARCHITECTURES='72;87'"
-            CMAKE_CUDA_ARCHITECTURES="72;87"
-            ;;
-        "4")
-            echo "Jetpack 4 detected. Setting CMAKE_CUDA_ARCHITECTURES='53;62;72'"
-            CMAKE_CUDA_ARCHITECTURES="53;62;72"
-            ;;
-        *)
-            CMAKE_CUDA_ARCHITECTURES="50;52;61;70;75;80"
-            ;;
-        esac
-=======
     if [ -z "${CMAKE_CUDA_ARCHITECTURES}" ] ; then
         CMAKE_CUDA_ARCHITECTURES="50;52;61;70;75;80"
->>>>>>> df9d38fb
     fi
 }
 
